name: "CLA Assistant"
on:
  issue_comment:
    types: [created]
  pull_request_target:
    types: [opened, closed, synchronize]

<<<<<<< HEAD
# jobs:
#   CLAssistant:
#     runs-on: ubuntu-latest
#     steps:
#       - name: "CLA Assistant"
#         if: (github.event.comment.body == 'recheck' || github.event.comment.body == 'I have read the CLA Document and I hereby sign the CLA') || github.event_name == 'pull_request_target'
#         uses: cla-assistant/github-action@v2.1.3-beta
#         env:
#           GITHUB_TOKEN: ${{ secrets.GITHUB_TOKEN }}
#           PERSONAL_ACCESS_TOKEN: ${{ secrets.CLA_PERSONAL_ACCESS_TOKEN }}
#         with:
#           path-to-signatures: "${{ github.event.repository.name }}/signatures/version1/cla.json"
#           path-to-document: "https://gist.github.com/e78f99e1c527225637e269cff1bc7e49" # Kaia Gist
#           branch: "master"
#           allowlist: dependabot[bot]
#           remote-repository-name: ${{ secrets.CLA_REPOSITORY }}
=======
jobs:
  CLAssistant:
    runs-on: ubuntu-latest
    steps:
      - name: "CLA Assistant"
        if: (github.event.comment.body == 'recheck' || github.event.comment.body == 'I have read the CLA Document and I hereby sign the CLA') || github.event_name == 'pull_request_target'
        uses: cla-assistant/github-action@v2.1.3-beta
        env:
          GITHUB_TOKEN: ${{ secrets.GITHUB_TOKEN }}
          PERSONAL_ACCESS_TOKEN: ${{ secrets.CLA_PERSONAL_ACCESS_TOKEN }}
        with:
          path-to-signatures: "${{ github.event.repository.name }}/signatures/version1/cla.json"
          path-to-document: "https://gist.github.com/kaiachain-dev/bbf65cc330275c057463c4c94ce787a6" # Kaia Gist
          branch: "master"
          allowlist: dependabot[bot]
          remote-repository-name: ${{ secrets.CLA_REPOSITORY }}
>>>>>>> e9f5315d
<|MERGE_RESOLUTION|>--- conflicted
+++ resolved
@@ -5,24 +5,6 @@
   pull_request_target:
     types: [opened, closed, synchronize]
 
-<<<<<<< HEAD
-# jobs:
-#   CLAssistant:
-#     runs-on: ubuntu-latest
-#     steps:
-#       - name: "CLA Assistant"
-#         if: (github.event.comment.body == 'recheck' || github.event.comment.body == 'I have read the CLA Document and I hereby sign the CLA') || github.event_name == 'pull_request_target'
-#         uses: cla-assistant/github-action@v2.1.3-beta
-#         env:
-#           GITHUB_TOKEN: ${{ secrets.GITHUB_TOKEN }}
-#           PERSONAL_ACCESS_TOKEN: ${{ secrets.CLA_PERSONAL_ACCESS_TOKEN }}
-#         with:
-#           path-to-signatures: "${{ github.event.repository.name }}/signatures/version1/cla.json"
-#           path-to-document: "https://gist.github.com/e78f99e1c527225637e269cff1bc7e49" # Kaia Gist
-#           branch: "master"
-#           allowlist: dependabot[bot]
-#           remote-repository-name: ${{ secrets.CLA_REPOSITORY }}
-=======
 jobs:
   CLAssistant:
     runs-on: ubuntu-latest
@@ -38,5 +20,4 @@
           path-to-document: "https://gist.github.com/kaiachain-dev/bbf65cc330275c057463c4c94ce787a6" # Kaia Gist
           branch: "master"
           allowlist: dependabot[bot]
-          remote-repository-name: ${{ secrets.CLA_REPOSITORY }}
->>>>>>> e9f5315d
+          remote-repository-name: ${{ secrets.CLA_REPOSITORY }}